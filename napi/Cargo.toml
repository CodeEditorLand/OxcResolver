[package]
name = "oxc_napi_resolver"
version = "0.0.0"
<<<<<<< HEAD
publish = false
edition = "2021"
=======
edition = "2021"
publish = false
>>>>>>> 8844addb
rust-version = "1.71"

[lib]
crate-type = ["cdylib"]
test = false
doctest = false

[dependencies]
<<<<<<< HEAD
oxc_resolver = { path = ".." }
napi = { version = "3.0.0-alpha", default-features = false, features = [
	"napi3",
	"serde-json",
] }
napi-derive = { version = "3.0.0-alpha" }
tracing-subscriber = { version = "0.3.18", default-features = false, features = [
	"std",
	"fmt",
] } # Omit the `regex` feature
=======
napi = { version = "3.0.0-alpha", default-features = false, features = ["napi3", "serde-json"] }
napi-derive = { version = "3.0.0-alpha" }
oxc_resolver = { path = ".." }
tracing-subscriber = { version = "0.3.18", default-features = false, features = ["std", "fmt"] } # Omit the `regex` feature
>>>>>>> 8844addb

[build-dependencies]
napi-build = "2.1.3"

[package.metadata.cargo-machete]
ignored = ["napi"]<|MERGE_RESOLUTION|>--- conflicted
+++ resolved
@@ -1,13 +1,8 @@
 [package]
 name = "oxc_napi_resolver"
 version = "0.0.0"
-<<<<<<< HEAD
-publish = false
-edition = "2021"
-=======
 edition = "2021"
 publish = false
->>>>>>> 8844addb
 rust-version = "1.71"
 
 [lib]
@@ -16,23 +11,10 @@
 doctest = false
 
 [dependencies]
-<<<<<<< HEAD
-oxc_resolver = { path = ".." }
-napi = { version = "3.0.0-alpha", default-features = false, features = [
-	"napi3",
-	"serde-json",
-] }
-napi-derive = { version = "3.0.0-alpha" }
-tracing-subscriber = { version = "0.3.18", default-features = false, features = [
-	"std",
-	"fmt",
-] } # Omit the `regex` feature
-=======
 napi = { version = "3.0.0-alpha", default-features = false, features = ["napi3", "serde-json"] }
 napi-derive = { version = "3.0.0-alpha" }
 oxc_resolver = { path = ".." }
 tracing-subscriber = { version = "0.3.18", default-features = false, features = ["std", "fmt"] } # Omit the `regex` feature
->>>>>>> 8844addb
 
 [build-dependencies]
 napi-build = "2.1.3"
