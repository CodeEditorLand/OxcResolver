--- conflicted
+++ resolved
@@ -13,21 +13,12 @@
 path = "Source/lib.rs"
 test = false
 
-<<<<<<< HEAD
-[package]
-edition = "2024"
-name = "oxc_napi_resolver"
-publish = false
-rust-version = "1.85.0"
-version = "0.0.0"
-=======
 [dependencies]
 ctor = "0.3.4"
 napi = { version = "3.0.0-alpha", default-features = false, features = ["napi3", "serde-json"] }
 napi-derive = { version = "3.0.0-alpha" }
 oxc_resolver = { path = ".." }
 tracing-subscriber = { version = "0.3.18", default-features = false, features = ["std", "fmt"] } # Omit the `regex` feature
->>>>>>> 67bbcd07
 
 [package.metadata]
 
