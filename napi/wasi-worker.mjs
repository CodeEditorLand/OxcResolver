--- conflicted
+++ resolved
@@ -6,32 +6,6 @@
 
 const require = createRequire(import.meta.url);
 
-<<<<<<< HEAD
-const {
-	instantiateNapiModuleSync,
-	MessageHandler,
-	getDefaultContext,
-} = require("@napi-rs/wasm-runtime");
-
-if (parentPort) {
-	parentPort.on("message", (data) => {
-		globalThis.onmessage({ data });
-	});
-}
-
-Object.assign(globalThis, {
-	self: globalThis,
-	require,
-	Worker,
-	importScripts: function (f) {
-		(0, eval)(fs.readFileSync(f, "utf8") + "//# sourceURL=" + f);
-	},
-	postMessage: function (msg) {
-		if (parentPort) {
-			parentPort.postMessage(msg);
-		}
-	},
-=======
 const { instantiateNapiModuleSync, MessageHandler, getDefaultContext } = require('@napi-rs/wasm-runtime');
 
 if (parentPort) {
@@ -52,7 +26,6 @@
       parentPort.postMessage(msg);
     }
   },
->>>>>>> 8844addb
 });
 
 const emnapiContext = getDefaultContext();
@@ -60,7 +33,6 @@
 const __rootDir = parse(process.cwd()).root;
 
 const handler = new MessageHandler({
-<<<<<<< HEAD
 	onLoad({ wasmModule, wasmMemory }) {
 		const wasi = new WASI({
 			version: "preview1",
@@ -69,34 +41,6 @@
 				[__rootDir]: __rootDir,
 			},
 		});
-
-		return instantiateNapiModuleSync(wasmModule, {
-			childThread: true,
-			wasi,
-			context: emnapiContext,
-			overwriteImports(importObject) {
-				importObject.env = {
-					...importObject.env,
-					...importObject.napi,
-					...importObject.emnapi,
-					memory: wasmMemory,
-				};
-			},
-		});
-	},
-});
-
-globalThis.onmessage = function (e) {
-	handler.handle(e);
-=======
-  onLoad({ wasmModule, wasmMemory }) {
-    const wasi = new WASI({
-      version: 'preview1',
-      env: process.env,
-      preopens: {
-        [__rootDir]: __rootDir,
-      },
-    });
 
     return instantiateNapiModuleSync(wasmModule, {
       childThread: true,
@@ -116,5 +60,4 @@
 
 globalThis.onmessage = function(e) {
   handler.handle(e);
->>>>>>> 8844addb
 };