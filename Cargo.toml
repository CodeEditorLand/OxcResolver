--- conflicted
+++ resolved
@@ -3,19 +3,6 @@
 resolver = "2"
 
 [package]
-<<<<<<< HEAD
-version = "1.12.0"
-name = "oxc_resolver"
-authors = ["Boshen <boshenc@gmail.com>"]
-categories = ["development-tools"]
-description = "ESM / CJS module resolution"
-edition = "2021"
-homepage = "https://github.com/oxc-project/oxc-resolver"
-keywords = ["node", "resolve", "cjs", "esm", "enhanced-resolve"]
-license = "MIT"
-readme = "README.md"
-repository = "https://github.com/oxc-project/oxc-resolver"
-=======
 version      = "2.0.0"
 name         = "oxc_resolver"
 authors      = ["Boshen <boshenc@gmail.com>"]
@@ -27,7 +14,6 @@
 license      = "MIT"
 readme       = "README.md"
 repository   = "https://github.com/oxc-project/oxc-resolver"
->>>>>>> 59f84849
 rust-version = "1.70"
 include = ["/src", "/examples", "/benches"]
 
@@ -69,23 +55,7 @@
 # pedantic
 # This rule is too pedantic, I don't want to force this because naming things are hard.
 module_name_repetitions = "allow"
-<<<<<<< HEAD
-# All triggers are mostly ignored in our codebase, so this is ignored globally.
-struct_excessive_bools = "allow"
-too_many_lines = "allow"
-# #[must_use] is creating too much noise for this codebase, it does not add much value except nagging
-# the programmer to add a #[must_use] after clippy has been run.
-# Having #[must_use] every where also hinders readability.
-must_use_candidate = "allow"
-# used_underscore_binding= "allow"
-doc_markdown = "allow"
-# nursery
-# `const` functions do not make sense for our project because this is not a `const` library.
-# This rule also confuses new comers and forces them to add `const` blindlessly without any reason.
-missing_const_for_fn = "allow"
-=======
 doc_markdown            = "allow"
->>>>>>> 59f84849
 # cargo
 multiple_crate_versions = "allow"
 
@@ -93,21 +63,11 @@
 name = "resolver"
 
 [dependencies]
-<<<<<<< HEAD
-tracing = "0.1.40"
-dashmap = "6.0.1"
-serde = { version = "1.0.203", features = [
-	"derive",
-] } # derive for Deserialize from package.json
-serde_json = { version = "1.0.117", features = [
-	"preserve_order",
-=======
 tracing = "0.1"
 dashmap = "6"
 serde = { version = "1", features = ["derive"] } # derive for Deserialize from package.json
 serde_json = { version = "1", features = [
   "preserve_order",
->>>>>>> 59f84849
 ] } # preserve_order: package_json.exports requires order such as `["require", "import", "default"]`
 rustc-hash = { version = "2" }
 dunce = "1" # Normalize Windows paths to the most compatible format, avoiding UNC where possible
@@ -123,15 +83,9 @@
 document-features = { version = "0.2.10", optional = true }
 
 [dev-dependencies]
-<<<<<<< HEAD
-vfs = "0.12.0"                                               # for testing with in memory file system
-rayon = { version = "1.10.0" }
-criterion2 = { version = "1.0.0", default-features = false }
-=======
 vfs            = "0.12.0"                                        # for testing with in memory file system
 rayon          = { version = "1.10.0" }
 criterion2     = { version = "1.1.1", default-features = false }
->>>>>>> 59f84849
 normalize-path = { version = "0.2.1" }
 
 [features]
