[workspace]
members = ["napi"]
resolver = "2"

[package]
<<<<<<< HEAD
version = "2.0.1"
name = "oxc_resolver"
authors = ["Boshen <boshenc@gmail.com>"]
categories = ["development-tools"]
description = "ESM / CJS module resolution"
edition = "2021"
homepage = "https://github.com/oxc-project/oxc-resolver"
keywords = ["node", "resolve", "cjs", "esm", "enhanced-resolve"]
license = "MIT"
readme = "README.md"
repository = "https://github.com/oxc-project/oxc-resolver"
=======
version      = "2.1.0"
name         = "oxc_resolver"
authors      = ["Boshen <boshenc@gmail.com>"]
categories   = ["development-tools"]
description  = "ESM / CJS module resolution"
edition      = "2021"
homepage     = "https://github.com/oxc-project/oxc-resolver"
keywords     = ["node", "resolve", "cjs", "esm", "enhanced-resolve"]
license      = "MIT"
readme       = "README.md"
repository   = "https://github.com/oxc-project/oxc-resolver"
>>>>>>> c913333a
rust-version = "1.74"
include = ["/src", "/examples", "/benches"]

[lib]
doctest = false

[[bench]]
name = "resolver"
harness = false

[lints.clippy]
all = { level = "warn", priority = -1 }
cargo = { level = "warn", priority = -1 }
# restriction
dbg_macro = "warn"
todo = "warn"
unimplemented = "warn"
# I like the explicitness of this rule as it removes confusion around `clone`.
# This increases readability, avoids `clone` mindlessly and heap allocating on accident.
clone_on_ref_ptr = "warn"
# These two are mutually exclusive, I like `mod.rs` files for better fuzzy searches on module entries.
self_named_module_files = "warn"         # "-Wclippy::mod_module_files"
empty_drop = "warn"
empty_structs_with_brackets = "warn"
exit = "warn"
filetype_is_file = "warn"
get_unwrap = "warn"
impl_trait_in_params = "warn"
rc_buffer = "warn"
rc_mutex = "warn"
rest_pat_in_fully_bound_structs = "warn"
unnecessary_safety_comment = "warn"
undocumented_unsafe_blocks = "warn"
# I want to write the best Rust code so both pedantic and nursery is enabled.
# We should only disable rules globally if they are either false positives, chaotic, or does not make sense.
nursery = { level = "warn", priority = -1 }
pedantic = { level = "warn", priority = -1 }
# Allowed rules
# pedantic
# This rule is too pedantic, I don't want to force this because naming things are hard.
module_name_repetitions = "allow"
doc_markdown = "allow"
# cargo
multiple_crate_versions = "allow"

[[example]]
name = "resolver"

[dependencies]
tracing = "0.1"
dashmap = "6"
serde = { version = "1", features = [
	"derive",
] } # derive for Deserialize from package.json
serde_json = { version = "1", features = [
	"preserve_order",
] } # preserve_order: package_json.exports requires order such as `["require", "import", "default"]`
rustc-hash = { version = "2" }
once_cell = "1" # Use `std::sync::OnceLock::get_or_try_init` when it is stable.
thiserror = "1"
json-strip-comments = "1"
indexmap = { version = "2", features = ["serde"] }
cfg-if = "1"
simdutf8 = { version = "0.1", features = ["aarch64_neon"] }

pnp = { version = "0.9.0", optional = true }

document-features = { version = "0.2.10", optional = true }

[dev-dependencies]
vfs = "0.12.0"                                               # for testing with in memory file system
rayon = { version = "1.10.0" }
criterion2 = { version = "2.0.0", default-features = false }
normalize-path = { version = "0.2.1" }

[features]
default = []
## Enables the [PackageJson::raw_json] API,
## which returns the `package.json` with `serde_json::Value`.
package_json_raw_json_api = []
## [Yarn Plug'n'Play](https://yarnpkg.com/features/pnp)
yarn_pnp = ["pnp"]
# For codspeed benchmark
codspeed = ["criterion2/codspeed"]

[package.metadata.docs.rs]
all-features = true
rustdoc-args = ["--cfg", "docsrs"]

# For napi
[profile.release]
# Configurations explicitly listed here for clarity.
# Using the best options for performance.
opt-level = 3
lto = "fat"
codegen-units = 1
strip = "symbols" # set to `false` for debug information
debug = false     # set to `true` for debug information
panic = "abort"   # Let it crash and force ourselves to write safe Rust.<|MERGE_RESOLUTION|>--- conflicted
+++ resolved
@@ -3,19 +3,6 @@
 resolver = "2"
 
 [package]
-<<<<<<< HEAD
-version = "2.0.1"
-name = "oxc_resolver"
-authors = ["Boshen <boshenc@gmail.com>"]
-categories = ["development-tools"]
-description = "ESM / CJS module resolution"
-edition = "2021"
-homepage = "https://github.com/oxc-project/oxc-resolver"
-keywords = ["node", "resolve", "cjs", "esm", "enhanced-resolve"]
-license = "MIT"
-readme = "README.md"
-repository = "https://github.com/oxc-project/oxc-resolver"
-=======
 version      = "2.1.0"
 name         = "oxc_resolver"
 authors      = ["Boshen <boshenc@gmail.com>"]
@@ -27,7 +14,6 @@
 license      = "MIT"
 readme       = "README.md"
 repository   = "https://github.com/oxc-project/oxc-resolver"
->>>>>>> c913333a
 rust-version = "1.74"
 include = ["/src", "/examples", "/benches"]
 
