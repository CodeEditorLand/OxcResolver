[workspace]
members = ["napi"]
resolver = "2"

[package]
name = "oxc_resolver"
version = "4.0.0"
authors = ["Boshen <boshenc@gmail.com>"]
categories = ["development-tools"]
edition = "2021"
homepage = "https://github.com/oxc-project/oxc-resolver"
include = ["/src", "/examples", "/benches"]
keywords = ["node", "resolve", "cjs", "esm", "enhanced-resolve"]
license = "MIT"
readme = "README.md"
repository = "https://github.com/oxc-project/oxc-resolver"
rust-version = "1.74"
description = "ESM / CJS module resolution"

[lib]
doctest = false

[[bench]]
name = "resolver"
harness = false

[lints.clippy]
all = { level = "warn", priority = -1 }
cargo = { level = "warn", priority = -1 }
# restriction
dbg_macro = "warn"
todo = "warn"
unimplemented = "warn"
# I like the explicitness of this rule as it removes confusion around `clone`.
# This increases readability, avoids `clone` mindlessly and heap allocating on accident.
clone_on_ref_ptr = "warn"
# These two are mutually exclusive, I like `mod.rs` files for better fuzzy searches on module entries.
self_named_module_files = "warn" # "-Wclippy::mod_module_files"
empty_drop = "warn"
empty_structs_with_brackets = "warn"
exit = "warn"
filetype_is_file = "warn"
get_unwrap = "warn"
impl_trait_in_params = "warn"
rc_buffer = "warn"
rc_mutex = "warn"
rest_pat_in_fully_bound_structs = "warn"
unnecessary_safety_comment = "warn"
undocumented_unsafe_blocks = "warn"
# I want to write the best Rust code so both pedantic and nursery is enabled.
# We should only disable rules globally if they are either false positives, chaotic, or does not make sense.
nursery = { level = "warn", priority = -1 }
pedantic = { level = "warn", priority = -1 }
# Allowed rules
# pedantic
# This rule is too pedantic, I don't want to force this because naming things are hard.
module_name_repetitions = "allow"
doc_markdown = "allow"
# cargo
multiple_crate_versions = "allow"

[[example]]
name = "resolver"

[dependencies]
cfg-if = "1"
indexmap = { version = "2", features = ["serde"] }
json-strip-comments = "1"
<<<<<<< HEAD
once_cell = { version = "1" } # Use `std::sync::OnceLock::get_or_try_init` when it is stable.
=======
once_cell = "1" # Use `std::sync::OnceLock::get_or_try_init` when it is stable.
papaya = "0.1.8"
>>>>>>> 1642bb94
rustc-hash = { version = "2" }
seize = { version = "0.4" }
serde = { version = "1", features = ["derive"], optional = true } # derive for Deserialize from package.json
serde_json = { version = "1", features = ["preserve_order"], optional = true } # preserve_order: package_json.exports requires order such as `["require", "import", "default"]`
simdutf8 = { version = "0.1" }
thiserror = { version = "1" }
tracing = { version = "0.1" }

pnp = { version = "0.9.0", optional = true }

document-features = { version = "0.2.10", optional = true }

[dev-dependencies]
criterion2 = { version = "2.0.0", default-features = false }
normalize-path = { version = "0.2.1" }
rayon = { version = "1.10.0" }
vfs = { version = "0.12.0" } # for testing with in memory file system

[features]
default = ["fs_cache"]
## Provides the `FsCache` implementation.
fs_cache = ["dep:serde", "dep:serde_json"]
## Enables the [PackageJsonSerde::raw_json] API,
## which returns the `package.json` with `serde_json::Value`.
package_json_raw_json_api = []
## [Yarn Plug'n'Play](https://yarnpkg.com/features/pnp)
yarn_pnp = ["pnp"]
# For codspeed benchmark
codspeed = ["criterion2/codspeed"]

[package.metadata.docs.rs]
all-features = true
rustdoc-args = ["--cfg", "docsrs"]

# For napi
[profile.release]
# Configurations explicitly listed here for clarity.
# Using the best options for performance.
opt-level = 3
lto = "fat"
codegen-units = 1
strip = "symbols" # set to `false` for debug information
debug = false # set to `true` for debug information
panic = "abort" # Let it crash and force ourselves to write safe Rust.<|MERGE_RESOLUTION|>--- conflicted
+++ resolved
@@ -66,12 +66,8 @@
 cfg-if = "1"
 indexmap = { version = "2", features = ["serde"] }
 json-strip-comments = "1"
-<<<<<<< HEAD
-once_cell = { version = "1" } # Use `std::sync::OnceLock::get_or_try_init` when it is stable.
-=======
 once_cell = "1" # Use `std::sync::OnceLock::get_or_try_init` when it is stable.
 papaya = "0.1.8"
->>>>>>> 1642bb94
 rustc-hash = { version = "2" }
 seize = { version = "0.4" }
 serde = { version = "1", features = ["derive"], optional = true } # derive for Deserialize from package.json
