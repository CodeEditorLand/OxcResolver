--- conflicted
+++ resolved
@@ -64,11 +64,7 @@
 
 [dependencies]
 cfg-if = "1"
-<<<<<<< HEAD
-dashmap = { version = "6" }
-=======
 dashmap = { version = "6", features = ["raw-api"] }
->>>>>>> e1b0118d
 indexmap = { version = "2", features = ["serde"] }
 json-strip-comments = "1"
 once_cell = { version = "1" } # Use `std::sync::OnceLock::get_or_try_init` when it is stable.
