--- conflicted
+++ resolved
@@ -22,8 +22,6 @@
 
 [[bench]]
 harness = false
-<<<<<<< HEAD
-=======
 
 [lints.clippy]
 all = { level = "warn", priority = -1 }
@@ -62,7 +60,6 @@
 multiple_crate_versions = "allow"
 
 [[example]]
->>>>>>> 5a3eac7f
 name = "resolver"
 
 [dependencies]
