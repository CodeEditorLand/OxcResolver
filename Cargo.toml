[workspace]
members = ["napi"]
resolver = "2"

[package]
<<<<<<< HEAD
version = "1.11.0"
name = "oxc_resolver"
authors = ["Boshen <boshenc@gmail.com>"]
categories = ["development-tools"]
description = "ESM / CJS module resolution"
edition = "2021"
homepage = "https://github.com/oxc-project/oxc-resolver"
keywords = ["node", "resolve", "cjs", "esm", "enhanced-resolve"]
license = "MIT"
readme = "README.md"
repository = "https://github.com/oxc-project/oxc-resolver"
=======
version      = "1.12.0"
name         = "oxc_resolver"
authors      = ["Boshen <boshenc@gmail.com>"]
categories   = ["development-tools"]
description  = "ESM / CJS module resolution"
edition      = "2021"
homepage     = "https://github.com/oxc-project/oxc-resolver"
keywords     = ["node", "resolve", "cjs", "esm", "enhanced-resolve"]
license      = "MIT"
readme       = "README.md"
repository   = "https://github.com/oxc-project/oxc-resolver"
>>>>>>> 2c566eab
rust-version = "1.70"
include = ["/src", "/examples", "/benches"]

[lib]
doctest = false

[[bench]]
name = "resolver"
harness = false

[lints.clippy]
all = { level = "warn", priority = -1 }
cargo = { level = "warn", priority = -1 }
# restriction
dbg_macro = "warn"
todo = "warn"
unimplemented = "warn"
# I like the explicitness of this rule as it removes confusion around `clone`.
# This increases readability, avoids `clone` mindlessly and heap allocating on accident.
clone_on_ref_ptr = "warn"
# These two are mutually exclusive, I like `mod.rs` files for better fuzzy searches on module entries.
self_named_module_files = "warn"         # "-Wclippy::mod_module_files"
empty_drop = "warn"
empty_structs_with_brackets = "warn"
exit = "warn"
filetype_is_file = "warn"
get_unwrap = "warn"
impl_trait_in_params = "warn"
rc_buffer = "warn"
rc_mutex = "warn"
rest_pat_in_fully_bound_structs = "warn"
unnecessary_safety_comment = "warn"
undocumented_unsafe_blocks = "warn"
# I want to write the best Rust code so both pedantic and nursery is enabled.
# We should only disable rules globally if they are either false positives, chaotic, or does not make sense.
nursery = { level = "warn", priority = -1 }
pedantic = { level = "warn", priority = -1 }
# Allowed rules
# pedantic
# This rule is too pedantic, I don't want to force this because naming things are hard.
module_name_repetitions = "allow"
# All triggers are mostly ignored in our codebase, so this is ignored globally.
struct_excessive_bools = "allow"
too_many_lines = "allow"
# #[must_use] is creating too much noise for this codebase, it does not add much value except nagging
# the programmer to add a #[must_use] after clippy has been run.
# Having #[must_use] every where also hinders readability.
must_use_candidate = "allow"
# used_underscore_binding= "allow"
doc_markdown = "allow"
# nursery
# `const` functions do not make sense for our project because this is not a `const` library.
# This rule also confuses new comers and forces them to add `const` blindlessly without any reason.
missing_const_for_fn = "allow"

[[example]]
name = "resolver"

[dependencies]
tracing = "0.1.40"
dashmap = "6.0.1"
serde = { version = "1.0.203", features = [
	"derive",
] } # derive for Deserialize from package.json
serde_json = { version = "1.0.117", features = [
	"preserve_order",
] } # preserve_order: package_json.exports requires order such as `["require", "import", "default"]`
rustc-hash = { version = "2.0.0", default-features = false, features = ["std"] }
dunce = "1.0.4" # Normalize Windows paths to the most compatible format, avoiding UNC where possible
once_cell = "1.19.0" # Use `std::sync::OnceLock::get_or_try_init` when it is stable.
thiserror = "1.0.61"
json-strip-comments = "1.0.2"
indexmap = { version = "2.2.6", features = ["serde"] }
cfg-if = "1.0"
simdutf8 = { version = "0.1.4", features = ["aarch64_neon"] }

pnp = { version = "0.9.0", optional = true }

document-features = { version = "0.2.8", optional = true }

[dev-dependencies]
vfs = "0.12.0"                                               # for testing with in memory file system
rayon = { version = "1.10.0" }
criterion2 = { version = "1.0.0", default-features = false }
normalize-path = { version = "0.2.1" }

[features]
default = []
## Enables the [PackageJson::raw_json] API,
## which returns the `package.json` with `serde_json::Value`.
package_json_raw_json_api = []
## [Yarn Plug'n'Play](https://yarnpkg.com/features/pnp)
yarn_pnp = ["pnp"]
# For codspeed benchmark
codspeed = ["criterion2/codspeed"]

[package.metadata.docs.rs]
all-features = true
rustdoc-args = ["--cfg", "docsrs"]

# For napi
[profile.release]
# Configurations explicitly listed here for clarity.
# Using the best options for performance.
opt-level = 3
lto = "fat"
codegen-units = 1
strip = "symbols" # set to `false` for debug information
debug = false     # set to `true` for debug information
panic = "abort"   # Let it crash and force ourselves to write safe Rust.<|MERGE_RESOLUTION|>--- conflicted
+++ resolved
@@ -1,21 +1,8 @@
 [workspace]
-members = ["napi"]
+members  = ["napi"]
 resolver = "2"
 
 [package]
-<<<<<<< HEAD
-version = "1.11.0"
-name = "oxc_resolver"
-authors = ["Boshen <boshenc@gmail.com>"]
-categories = ["development-tools"]
-description = "ESM / CJS module resolution"
-edition = "2021"
-homepage = "https://github.com/oxc-project/oxc-resolver"
-keywords = ["node", "resolve", "cjs", "esm", "enhanced-resolve"]
-license = "MIT"
-readme = "README.md"
-repository = "https://github.com/oxc-project/oxc-resolver"
-=======
 version      = "1.12.0"
 name         = "oxc_resolver"
 authors      = ["Boshen <boshenc@gmail.com>"]
@@ -27,43 +14,42 @@
 license      = "MIT"
 readme       = "README.md"
 repository   = "https://github.com/oxc-project/oxc-resolver"
->>>>>>> 2c566eab
 rust-version = "1.70"
-include = ["/src", "/examples", "/benches"]
+include      = ["/src", "/examples", "/benches"]
 
 [lib]
 doctest = false
 
 [[bench]]
-name = "resolver"
+name    = "resolver"
 harness = false
 
 [lints.clippy]
-all = { level = "warn", priority = -1 }
+all   = { level = "warn", priority = -1 }
 cargo = { level = "warn", priority = -1 }
 # restriction
-dbg_macro = "warn"
-todo = "warn"
+dbg_macro     = "warn"
+todo          = "warn"
 unimplemented = "warn"
 # I like the explicitness of this rule as it removes confusion around `clone`.
 # This increases readability, avoids `clone` mindlessly and heap allocating on accident.
 clone_on_ref_ptr = "warn"
 # These two are mutually exclusive, I like `mod.rs` files for better fuzzy searches on module entries.
-self_named_module_files = "warn"         # "-Wclippy::mod_module_files"
-empty_drop = "warn"
-empty_structs_with_brackets = "warn"
-exit = "warn"
-filetype_is_file = "warn"
-get_unwrap = "warn"
-impl_trait_in_params = "warn"
-rc_buffer = "warn"
-rc_mutex = "warn"
+self_named_module_files         = "warn" # "-Wclippy::mod_module_files"
+empty_drop                      = "warn"
+empty_structs_with_brackets     = "warn"
+exit                            = "warn"
+filetype_is_file                = "warn"
+get_unwrap                      = "warn"
+impl_trait_in_params            = "warn"
+rc_buffer                       = "warn"
+rc_mutex                        = "warn"
 rest_pat_in_fully_bound_structs = "warn"
-unnecessary_safety_comment = "warn"
-undocumented_unsafe_blocks = "warn"
+unnecessary_safety_comment      = "warn"
+undocumented_unsafe_blocks      = "warn"
 # I want to write the best Rust code so both pedantic and nursery is enabled.
 # We should only disable rules globally if they are either false positives, chaotic, or does not make sense.
-nursery = { level = "warn", priority = -1 }
+nursery  = { level = "warn", priority = -1 }
 pedantic = { level = "warn", priority = -1 }
 # Allowed rules
 # pedantic
@@ -71,7 +57,7 @@
 module_name_repetitions = "allow"
 # All triggers are mostly ignored in our codebase, so this is ignored globally.
 struct_excessive_bools = "allow"
-too_many_lines = "allow"
+too_many_lines         = "allow"
 # #[must_use] is creating too much noise for this codebase, it does not add much value except nagging
 # the programmer to add a #[must_use] after clippy has been run.
 # Having #[must_use] every where also hinders readability.
@@ -89,11 +75,9 @@
 [dependencies]
 tracing = "0.1.40"
 dashmap = "6.0.1"
-serde = { version = "1.0.203", features = [
-	"derive",
-] } # derive for Deserialize from package.json
+serde = { version = "1.0.203", features = ["derive"] } # derive for Deserialize from package.json
 serde_json = { version = "1.0.117", features = [
-	"preserve_order",
+  "preserve_order",
 ] } # preserve_order: package_json.exports requires order such as `["require", "import", "default"]`
 rustc-hash = { version = "2.0.0", default-features = false, features = ["std"] }
 dunce = "1.0.4" # Normalize Windows paths to the most compatible format, avoiding UNC where possible
@@ -109,9 +93,9 @@
 document-features = { version = "0.2.8", optional = true }
 
 [dev-dependencies]
-vfs = "0.12.0"                                               # for testing with in memory file system
-rayon = { version = "1.10.0" }
-criterion2 = { version = "1.0.0", default-features = false }
+vfs            = "0.12.0"                                        # for testing with in memory file system
+rayon          = { version = "1.10.0" }
+criterion2     = { version = "1.0.0", default-features = false }
 normalize-path = { version = "0.2.1" }
 
 [features]
@@ -132,9 +116,9 @@
 [profile.release]
 # Configurations explicitly listed here for clarity.
 # Using the best options for performance.
-opt-level = 3
-lto = "fat"
+opt-level     = 3
+lto           = "fat"
 codegen-units = 1
-strip = "symbols" # set to `false` for debug information
-debug = false     # set to `true` for debug information
-panic = "abort"   # Let it crash and force ourselves to write safe Rust.+strip         = "symbols" # set to `false` for debug information
+debug         = false     # set to `true` for debug information
+panic         = "abort"   # Let it crash and force ourselves to write safe Rust.