[workspace]
members = ["napi"]
resolver = "2"

[package]
name = "oxc_resolver"
version = "2.1.1"
authors = ["Boshen <boshenc@gmail.com>"]
categories = ["development-tools"]
edition = "2021"
homepage = "https://github.com/oxc-project/oxc-resolver"
include = ["/src", "/examples", "/benches"]
keywords = ["node", "resolve", "cjs", "esm", "enhanced-resolve"]
license = "MIT"
readme = "README.md"
repository = "https://github.com/oxc-project/oxc-resolver"
rust-version = "1.74"
<<<<<<< HEAD
include = ["/src", "/examples", "/benches"]
=======
description = "ESM / CJS module resolution"
>>>>>>> 8844addb

[lib]
doctest = false

[[bench]]
name = "resolver"
harness = false

[lints.clippy]
all = { level = "warn", priority = -1 }
cargo = { level = "warn", priority = -1 }
# restriction
dbg_macro = "warn"
todo = "warn"
unimplemented = "warn"
# I like the explicitness of this rule as it removes confusion around `clone`.
# This increases readability, avoids `clone` mindlessly and heap allocating on accident.
clone_on_ref_ptr = "warn"
# These two are mutually exclusive, I like `mod.rs` files for better fuzzy searches on module entries.
<<<<<<< HEAD
self_named_module_files = "warn"         # "-Wclippy::mod_module_files"
=======
self_named_module_files = "warn" # "-Wclippy::mod_module_files"
>>>>>>> 8844addb
empty_drop = "warn"
empty_structs_with_brackets = "warn"
exit = "warn"
filetype_is_file = "warn"
get_unwrap = "warn"
impl_trait_in_params = "warn"
rc_buffer = "warn"
rc_mutex = "warn"
rest_pat_in_fully_bound_structs = "warn"
unnecessary_safety_comment = "warn"
undocumented_unsafe_blocks = "warn"
# I want to write the best Rust code so both pedantic and nursery is enabled.
# We should only disable rules globally if they are either false positives, chaotic, or does not make sense.
nursery = { level = "warn", priority = -1 }
pedantic = { level = "warn", priority = -1 }
# Allowed rules
# pedantic
# This rule is too pedantic, I don't want to force this because naming things are hard.
module_name_repetitions = "allow"
doc_markdown = "allow"
# cargo
multiple_crate_versions = "allow"

[[example]]
name = "resolver"

[dependencies]
<<<<<<< HEAD
tracing = { version = "0.1" }
dashmap = { version = "6" }
serde = { version = "1", features = [
	"derive",
] } # derive for Deserialize from package.json
serde_json = { version = "1", features = [
	"preserve_order",
] } # preserve_order: package_json.exports requires order such as `["require", "import", "default"]`
rustc-hash = { version = "2" }
once_cell = { version = "1" } # Use `std::sync::OnceLock::get_or_try_init` when it is stable.
thiserror = { version = "1" }
json-strip-comments = "1"
=======
cfg-if = "1"
dashmap = "6"
>>>>>>> 8844addb
indexmap = { version = "2", features = ["serde"] }
json-strip-comments = "1"
once_cell = "1" # Use `std::sync::OnceLock::get_or_try_init` when it is stable.
rustc-hash = { version = "2" }
serde = { version = "1", features = ["derive"] } # derive for Deserialize from package.json
serde_json = { version = "1", features = ["preserve_order"] } # preserve_order: package_json.exports requires order such as `["require", "import", "default"]`
simdutf8 = { version = "0.1" }
thiserror = "1"
tracing = "0.1"

pnp = { version = "0.9.0", optional = true }

document-features = { version = "0.2.10", optional = true }

[dev-dependencies]
<<<<<<< HEAD
vfs = { version = "0.12.0" }                                               # for testing with in memory file system
rayon = { version = "1.10.0" }
=======
>>>>>>> 8844addb
criterion2 = { version = "2.0.0", default-features = false }
normalize-path = { version = "0.2.1" }
rayon = { version = "1.10.0" }
vfs = "0.12.0" # for testing with in memory file system

[features]
default = []
## Enables the [PackageJson::raw_json] API,
## which returns the `package.json` with `serde_json::Value`.
package_json_raw_json_api = []
## [Yarn Plug'n'Play](https://yarnpkg.com/features/pnp)
yarn_pnp = ["pnp"]
# For codspeed benchmark
codspeed = ["criterion2/codspeed"]

[package.metadata.docs.rs]
all-features = true
rustdoc-args = ["--cfg", "docsrs"]

# For napi
[profile.release]
# Configurations explicitly listed here for clarity.
# Using the best options for performance.
opt-level = 3
lto = "fat"
codegen-units = 1
strip = "symbols" # set to `false` for debug information
<<<<<<< HEAD
debug = false     # set to `true` for debug information
panic = "abort"   # Let it crash and force ourselves to write safe Rust.
=======
debug = false # set to `true` for debug information
panic = "abort" # Let it crash and force ourselves to write safe Rust.
>>>>>>> 8844addb
<|MERGE_RESOLUTION|>--- conflicted
+++ resolved
@@ -15,11 +15,7 @@
 readme = "README.md"
 repository = "https://github.com/oxc-project/oxc-resolver"
 rust-version = "1.74"
-<<<<<<< HEAD
-include = ["/src", "/examples", "/benches"]
-=======
 description = "ESM / CJS module resolution"
->>>>>>> 8844addb
 
 [lib]
 doctest = false
@@ -39,11 +35,7 @@
 # This increases readability, avoids `clone` mindlessly and heap allocating on accident.
 clone_on_ref_ptr = "warn"
 # These two are mutually exclusive, I like `mod.rs` files for better fuzzy searches on module entries.
-<<<<<<< HEAD
-self_named_module_files = "warn"         # "-Wclippy::mod_module_files"
-=======
 self_named_module_files = "warn" # "-Wclippy::mod_module_files"
->>>>>>> 8844addb
 empty_drop = "warn"
 empty_structs_with_brackets = "warn"
 exit = "warn"
@@ -71,23 +63,8 @@
 name = "resolver"
 
 [dependencies]
-<<<<<<< HEAD
-tracing = { version = "0.1" }
-dashmap = { version = "6" }
-serde = { version = "1", features = [
-	"derive",
-] } # derive for Deserialize from package.json
-serde_json = { version = "1", features = [
-	"preserve_order",
-] } # preserve_order: package_json.exports requires order such as `["require", "import", "default"]`
-rustc-hash = { version = "2" }
-once_cell = { version = "1" } # Use `std::sync::OnceLock::get_or_try_init` when it is stable.
-thiserror = { version = "1" }
-json-strip-comments = "1"
-=======
 cfg-if = "1"
 dashmap = "6"
->>>>>>> 8844addb
 indexmap = { version = "2", features = ["serde"] }
 json-strip-comments = "1"
 once_cell = "1" # Use `std::sync::OnceLock::get_or_try_init` when it is stable.
@@ -103,11 +80,6 @@
 document-features = { version = "0.2.10", optional = true }
 
 [dev-dependencies]
-<<<<<<< HEAD
-vfs = { version = "0.12.0" }                                               # for testing with in memory file system
-rayon = { version = "1.10.0" }
-=======
->>>>>>> 8844addb
 criterion2 = { version = "2.0.0", default-features = false }
 normalize-path = { version = "0.2.1" }
 rayon = { version = "1.10.0" }
@@ -135,10 +107,5 @@
 lto = "fat"
 codegen-units = 1
 strip = "symbols" # set to `false` for debug information
-<<<<<<< HEAD
-debug = false     # set to `true` for debug information
-panic = "abort"   # Let it crash and force ourselves to write safe Rust.
-=======
 debug = false # set to `true` for debug information
-panic = "abort" # Let it crash and force ourselves to write safe Rust.
->>>>>>> 8844addb
+panic = "abort" # Let it crash and force ourselves to write safe Rust.