--- conflicted
+++ resolved
@@ -1,28 +1,4 @@
 {
-<<<<<<< HEAD
-	"name": "@oxc-resolver/binding",
-	"funding": {
-		"url": "https://github.com/sponsors/Boshen"
-	},
-	"scripts": {
-		"build": "napi build --platform --release --package-json-path npm/package.json --manifest-path napi/Cargo.toml",
-		"build:debug": "napi build --platform --package-json-path npm/package.json --manifest-path napi/Cargo.toml",
-		"prepublishOnly": "napi pre-publish -t npm"
-	},
-	"ava": {
-		"cache": false,
-		"files": [
-			"napi/__test__/*.spec.mjs"
-		]
-	},
-	"devDependencies": {
-		"@napi-rs/cli": "^3.0.0-alpha.43",
-		"@napi-rs/wasm-runtime": "^0.2.4",
-		"@types/node": "^20.14.2",
-		"ava": "^6.1.3",
-		"emnapi": "^1.2.0"
-	}
-=======
   "name": "@oxc-resolver/binding",
   "private": true,
   "version": "0.0.0",
@@ -54,5 +30,4 @@
   "funding": {
     "url": "https://github.com/sponsors/Boshen"
   }
->>>>>>> 2de464ba
 }