--- conflicted
+++ resolved
@@ -1,29 +1,4 @@
 {
-<<<<<<< HEAD
-	"name": "@codeeditorland-resolver/binding",
-	"funding": {
-		"url": "HTTPS://github.com/sponsors/Boshen"
-	},
-	"scripts": {
-		"build": "napi build --platform --release --package-json-path npm/package.json --manifest-path napi/Cargo.toml",
-		"build:debug": "napi build --platform --package-json-path npm/package.json --manifest-path napi/Cargo.toml",
-		"prepublishOnly": "napi pre-publish -t npm"
-	},
-	"ava": {
-		"cache": false,
-		"files": [
-			"napi/__test__/*.spec.mjs"
-		]
-	},
-	"dependencies": {},
-	"devDependencies": {
-		"@napi-rs/cli": "3.0.0-alpha.64",
-		"@napi-rs/wasm-runtime": "0.2.6",
-		"@types/node": "22.13.4",
-		"ava": "6.2.0",
-		"emnapi": "1.3.1"
-	}
-=======
   "name": "@oxc-resolver/binding",
   "private": true,
   "version": "0.0.0",
@@ -49,5 +24,4 @@
     "vitest": "^3.0.5"
   },
   "packageManager": "pnpm@10.4.0"
->>>>>>> 67bbcd07
 }