{
<<<<<<< HEAD
	"ava": {
		"cache": false,
		"files": [
			"napi/__test__/*.spec.mjs"
		]
	},
	"devDependencies": {
		"@napi-rs/cli": "3.0.0-alpha.64",
		"@napi-rs/wasm-runtime": "0.2.5",
		"@types/node": "22.9.0",
		"ava": "6.2.0",
		"emnapi": "1.3.1"
	},
	"funding": {
		"url": "https://github.com/sponsors/Boshen"
	},
	"name": "@oxc-resolver/binding",
	"scripts": {
		"build": "napi build --platform --release --package-json-path npm/package.json --manifest-path napi/Cargo.toml",
		"build:debug": "napi build --platform --package-json-path npm/package.json --manifest-path napi/Cargo.toml",
		"prepublishOnly": "napi pre-publish -t npm"
	}
=======
  "name": "@oxc-resolver/binding",
  "private": true,
  "version": "0.0.0",
  "scripts": {
    "build": "napi build --platform --release --package-json-path npm/package.json --manifest-path napi/Cargo.toml",
    "build:debug": "napi build --platform --package-json-path npm/package.json --manifest-path napi/Cargo.toml",
    "prepublishOnly": "napi pre-publish -t npm",
    "test": "ava"
  },
  "devDependencies": {
    "@napi-rs/cli": "3.0.0-alpha.64",
    "@napi-rs/wasm-runtime": "^0.2.5",
    "@types/node": "^22.9.0",
    "ava": "^6.2.0",
    "emnapi": "^1.3.1",
    "typescript": "^5.6.3"
  },
  "ava": {
    "files": [
      "napi/__test__/*.spec.mjs"
    ],
    "cache": false
  },
  "packageManager": "pnpm@9.12.3",
  "repository": {
    "type": "git",
    "url": "git+https://github.com/oxc-project/oxc-resolver.git"
  },
  "funding": {
    "url": "https://github.com/sponsors/Boshen"
  }
>>>>>>> 38725169
}<|MERGE_RESOLUTION|>--- conflicted
+++ resolved
@@ -1,28 +1,4 @@
 {
-<<<<<<< HEAD
-	"ava": {
-		"cache": false,
-		"files": [
-			"napi/__test__/*.spec.mjs"
-		]
-	},
-	"devDependencies": {
-		"@napi-rs/cli": "3.0.0-alpha.64",
-		"@napi-rs/wasm-runtime": "0.2.5",
-		"@types/node": "22.9.0",
-		"ava": "6.2.0",
-		"emnapi": "1.3.1"
-	},
-	"funding": {
-		"url": "https://github.com/sponsors/Boshen"
-	},
-	"name": "@oxc-resolver/binding",
-	"scripts": {
-		"build": "napi build --platform --release --package-json-path npm/package.json --manifest-path napi/Cargo.toml",
-		"build:debug": "napi build --platform --package-json-path npm/package.json --manifest-path napi/Cargo.toml",
-		"prepublishOnly": "napi pre-publish -t npm"
-	}
-=======
   "name": "@oxc-resolver/binding",
   "private": true,
   "version": "0.0.0",
@@ -54,5 +30,4 @@
   "funding": {
     "url": "https://github.com/sponsors/Boshen"
   }
->>>>>>> 38725169
 }