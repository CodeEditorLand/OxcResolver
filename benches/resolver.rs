use std::{
	env,
	fs,
	io::{self, Write},
	path::{Path, PathBuf},
};

use criterion::{BenchmarkId, Criterion, criterion_group, criterion_main};
use rayon::prelude::*;

fn data() -> Vec<(PathBuf, &'static str)> {
<<<<<<< HEAD
	let cwd = env::current_dir().unwrap();

	let f1 = cwd.join("fixtures/enhanced_resolve");

	let f2 = f1.join("test/fixtures");

	vec![
		// real packages
		(cwd.clone(), "@napi-rs/cli"),
		(cwd.clone(), "@napi-rs/wasm-runtime"),
		(cwd.clone(), "ava"),
		(cwd.clone(), "emnapi"),
		(cwd, "typescript"),
		// relative path
		(f1.clone(), "./"),
		(f1.clone(), "./lib/index"),
		// absolute path
		(f1.clone(), "/absolute/path"),
		// query fragment
		(f2.clone(), "./main1.js#fragment?query"),
		(f2.clone(), "m1/a.js?query#fragment"),
		// browserField
		(f2.join("browser-module"), "./lib/replaced"),
		(f2.join("browser-module/lib"), "./replaced"),
		// exportsField
		(f2.join("exports-field"), "exports-field"),
		(f2.join("exports-field"), "exports-field/dist/main.js"),
		(f2.join("exports-field"), "exports-field/dist/main.js?foo"),
		(f2.join("exports-field"), "exports-field/dist/main.js#foo"),
		(f2.join("exports-field"), "@exports-field/core"),
		(f2.join("imports-exports-wildcard"), "m/features/f.js"),
		// extensionAlias
		(f2.join("extension-alias"), "./index.js"),
		(f2.join("extension-alias"), "./dir2/index.mjs"),
		// extensions
		(f2.join("extensions"), "./foo"),
		(f2.join("extensions"), "."),
		(f2.join("extensions"), "./dir"),
		(f2.join("extensions"), "module/"),
		// importsField
		(f2.join("imports-field"), "#imports-field"),
		(f2.join("imports-exports-wildcard/node_modules/m/"), "#internal/i.js"),
		// scoped
		(f2.join("scoped"), "@scope/pack1"),
		(f2.join("scoped"), "@scope/pack2/lib"),
		// dashed name
		(f2.clone(), "dash"),
		(f2.clone(), "dash-name"),
		(f2.join("node_modules/dash"), "dash"),
		(f2.join("node_modules/dash"), "dash-name"),
		(f2.join("node_modules/dash-name"), "dash"),
		(f2.join("node_modules/dash-name"), "dash-name"),
		// alias
		(f1.clone(), "aaa"),
		(f1.clone(), "ggg"),
		(f1.clone(), "rrr"),
		(f1.clone(), "@"),
		(f1, "@@@"),
	]
=======
    let cwd = env::current_dir().unwrap();
    let f1 = cwd.join("fixtures/enhanced_resolve");
    let f2 = f1.join("test/fixtures");
    vec![
        // real packages
        (cwd.clone(), "@napi-rs/cli"),
        (cwd.clone(), "@napi-rs/wasm-runtime"),
        (cwd.clone(), "vitest"),
        (cwd.clone(), "emnapi"),
        (cwd, "typescript"),
        // relative path
        (f1.clone(), "./"),
        (f1.clone(), "./lib/index"),
        // absolute path
        (f1.clone(), "/absolute/path"),
        // query fragment
        (f2.clone(), "./main1.js#fragment?query"),
        (f2.clone(), "m1/a.js?query#fragment"),
        // browserField
        (f2.join("browser-module"), "./lib/replaced"),
        (f2.join("browser-module/lib"), "./replaced"),
        // exportsField
        (f2.join("exports-field"), "exports-field"),
        (f2.join("exports-field"), "exports-field/dist/main.js"),
        (f2.join("exports-field"), "exports-field/dist/main.js?foo"),
        (f2.join("exports-field"), "exports-field/dist/main.js#foo"),
        (f2.join("exports-field"), "@exports-field/core"),
        (f2.join("imports-exports-wildcard"), "m/features/f.js"),
        // extensionAlias
        (f2.join("extension-alias"), "./index.js"),
        (f2.join("extension-alias"), "./dir2/index.mjs"),
        // extensions
        (f2.join("extensions"), "./foo"),
        (f2.join("extensions"), "."),
        (f2.join("extensions"), "./dir"),
        (f2.join("extensions"), "module/"),
        // importsField
        (f2.join("imports-field"), "#imports-field"),
        (f2.join("imports-exports-wildcard/node_modules/m/"), "#internal/i.js"),
        // scoped
        (f2.join("scoped"), "@scope/pack1"),
        (f2.join("scoped"), "@scope/pack2/lib"),
        // dashed name
        (f2.clone(), "dash"),
        (f2.clone(), "dash-name"),
        (f2.join("node_modules/dash"), "dash"),
        (f2.join("node_modules/dash"), "dash-name"),
        (f2.join("node_modules/dash-name"), "dash"),
        (f2.join("node_modules/dash-name"), "dash-name"),
        // alias
        (f1.clone(), "aaa"),
        (f1.clone(), "ggg"),
        (f1.clone(), "rrr"),
        (f1.clone(), "@"),
        (f1, "@@@"),
    ]
>>>>>>> 67bbcd07
}

fn symlink<P:AsRef<Path>, Q:AsRef<Path>>(original:P, link:Q) -> io::Result<()> {
	#[cfg(target_family = "unix")]
	{
		std::os::unix::fs::symlink(original, link)
	}

	#[cfg(target_family = "windows")]
	{
		std::os::windows::fs::symlink_file(original, link)
	}
}

fn create_symlinks() -> io::Result<PathBuf> {
	let root = env::current_dir()?.join("fixtures/enhanced_resolve");

	let dirname = root.join("test");

	let temp_path = dirname.join("temp_symlinks");

	let create_symlink_fixtures = || -> io::Result<()> {
		fs::create_dir(&temp_path)?;

		let mut index = fs::File::create(temp_path.join("index.js"))?;

		index.write_all(b"console.log('Hello, World!')")?;
		// create 10000 symlink files pointing to the index.js
		for i in 0..10000 {
			symlink(temp_path.join("index.js"), temp_path.join(format!("file{i}.js")))?;
		}

		Ok(())
	};

	if !temp_path.exists() {
		if let Err(err) = create_symlink_fixtures() {
			let _ = fs::remove_dir_all(&temp_path);

			return Err(err);
		}
	}

	Ok(temp_path)
}

fn oxc_resolver() -> oxc_resolver::Resolver {
	use oxc_resolver::{AliasValue, ResolveOptions, Resolver};

	let alias_value = AliasValue::from("./");

	Resolver::new(ResolveOptions {
		extensions:vec![".ts".into(), ".js".into()],
		condition_names:vec!["webpack".into(), "require".into()],
		alias_fields:vec![vec!["browser".into()]],
		extension_alias:vec![
			(".js".into(), vec![".ts".into(), ".js".into()]),
			(".mjs".into(), vec![".mts".into()]),
		],
		// Real projects LOVE setting these many aliases.
		// I saw them with my own eyes.
		alias:vec![
			("/absolute/path".into(), vec![alias_value.clone()]),
			("aaa".into(), vec![alias_value.clone()]),
			("bbb".into(), vec![alias_value.clone()]),
			("ccc".into(), vec![alias_value.clone()]),
			("ddd".into(), vec![alias_value.clone()]),
			("eee".into(), vec![alias_value.clone()]),
			("fff".into(), vec![alias_value.clone()]),
			("ggg".into(), vec![alias_value.clone()]),
			("hhh".into(), vec![alias_value.clone()]),
			("iii".into(), vec![alias_value.clone()]),
			("jjj".into(), vec![alias_value.clone()]),
			("kkk".into(), vec![alias_value.clone()]),
			("lll".into(), vec![alias_value.clone()]),
			("mmm".into(), vec![alias_value.clone()]),
			("nnn".into(), vec![alias_value.clone()]),
			("ooo".into(), vec![alias_value.clone()]),
			("ppp".into(), vec![alias_value.clone()]),
			("qqq".into(), vec![alias_value.clone()]),
			("rrr".into(), vec![alias_value.clone()]),
			("sss".into(), vec![alias_value.clone()]),
			("@".into(), vec![alias_value.clone()]),
			("@@".into(), vec![alias_value.clone()]),
			("@@@".into(), vec![alias_value]),
		],
		..ResolveOptions::default()
	})
}

fn bench_resolver(c:&mut Criterion) {
	let data = data();

	// check validity
	for (path, request) in &data {
		assert!(oxc_resolver().resolve(path, request).is_ok(), "{path:?} {request}");
	}

	let symlink_test_dir = create_symlinks().expect("Create symlink fixtures failed");

	let symlinks_range = 0u32..10000;

	for i in symlinks_range.clone() {
		assert!(
			oxc_resolver().resolve(&symlink_test_dir, &format!("./file{i}")).is_ok(),
			"file{i}.js"
		);
	}

	let mut group = c.benchmark_group("resolver");

	group.bench_with_input(BenchmarkId::from_parameter("single-thread"), &data, |b, data| {
		let oxc_resolver = oxc_resolver();

		b.iter(|| {
			for (path, request) in data {
				_ = oxc_resolver.resolve(path, request);
			}
		});
	});

	group.bench_with_input(BenchmarkId::from_parameter("multi-thread"), &data, |b, data| {
		let oxc_resolver = oxc_resolver();

		b.iter(|| {
			data.par_iter().for_each(|(path, request)| {
				_ = oxc_resolver.resolve(path, request);
			});
		});
	});

	group.bench_with_input(
		BenchmarkId::from_parameter("resolve from symlinks"),
		&symlinks_range,
		|b, data| {
			let oxc_resolver = oxc_resolver();

			b.iter(|| {
				for i in data.clone() {
					assert!(
						oxc_resolver.resolve(&symlink_test_dir, &format!("./file{i}")).is_ok(),
						"file{i}.js"
					);
				}
			});
		},
	);
}

criterion_group!(resolver, bench_resolver);
criterion_main!(resolver);<|MERGE_RESOLUTION|>--- conflicted
+++ resolved
@@ -9,67 +9,6 @@
 use rayon::prelude::*;
 
 fn data() -> Vec<(PathBuf, &'static str)> {
-<<<<<<< HEAD
-	let cwd = env::current_dir().unwrap();
-
-	let f1 = cwd.join("fixtures/enhanced_resolve");
-
-	let f2 = f1.join("test/fixtures");
-
-	vec![
-		// real packages
-		(cwd.clone(), "@napi-rs/cli"),
-		(cwd.clone(), "@napi-rs/wasm-runtime"),
-		(cwd.clone(), "ava"),
-		(cwd.clone(), "emnapi"),
-		(cwd, "typescript"),
-		// relative path
-		(f1.clone(), "./"),
-		(f1.clone(), "./lib/index"),
-		// absolute path
-		(f1.clone(), "/absolute/path"),
-		// query fragment
-		(f2.clone(), "./main1.js#fragment?query"),
-		(f2.clone(), "m1/a.js?query#fragment"),
-		// browserField
-		(f2.join("browser-module"), "./lib/replaced"),
-		(f2.join("browser-module/lib"), "./replaced"),
-		// exportsField
-		(f2.join("exports-field"), "exports-field"),
-		(f2.join("exports-field"), "exports-field/dist/main.js"),
-		(f2.join("exports-field"), "exports-field/dist/main.js?foo"),
-		(f2.join("exports-field"), "exports-field/dist/main.js#foo"),
-		(f2.join("exports-field"), "@exports-field/core"),
-		(f2.join("imports-exports-wildcard"), "m/features/f.js"),
-		// extensionAlias
-		(f2.join("extension-alias"), "./index.js"),
-		(f2.join("extension-alias"), "./dir2/index.mjs"),
-		// extensions
-		(f2.join("extensions"), "./foo"),
-		(f2.join("extensions"), "."),
-		(f2.join("extensions"), "./dir"),
-		(f2.join("extensions"), "module/"),
-		// importsField
-		(f2.join("imports-field"), "#imports-field"),
-		(f2.join("imports-exports-wildcard/node_modules/m/"), "#internal/i.js"),
-		// scoped
-		(f2.join("scoped"), "@scope/pack1"),
-		(f2.join("scoped"), "@scope/pack2/lib"),
-		// dashed name
-		(f2.clone(), "dash"),
-		(f2.clone(), "dash-name"),
-		(f2.join("node_modules/dash"), "dash"),
-		(f2.join("node_modules/dash"), "dash-name"),
-		(f2.join("node_modules/dash-name"), "dash"),
-		(f2.join("node_modules/dash-name"), "dash-name"),
-		// alias
-		(f1.clone(), "aaa"),
-		(f1.clone(), "ggg"),
-		(f1.clone(), "rrr"),
-		(f1.clone(), "@"),
-		(f1, "@@@"),
-	]
-=======
     let cwd = env::current_dir().unwrap();
     let f1 = cwd.join("fixtures/enhanced_resolve");
     let f2 = f1.join("test/fixtures");
@@ -126,7 +65,6 @@
         (f1.clone(), "@"),
         (f1, "@@@"),
     ]
->>>>>>> 67bbcd07
 }
 
 fn symlink<P:AsRef<Path>, Q:AsRef<Path>>(original:P, link:Q) -> io::Result<()> {
