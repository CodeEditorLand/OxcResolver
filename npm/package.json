{
<<<<<<< HEAD
	"name": "oxc-resolver",
	"description": "Oxc Resolver Node API",
	"funding": {
		"url": "https://github.com/sponsors/Boshen"
	},
	"main": "index.js",
	"browser": "browser.js",
	"files": [
		"index.d.ts",
		"index.js",
		"browser.js"
	],
	"napi": {
		"binaryName": "resolver",
		"packageName": "@oxc-resolver/binding",
		"targets": [
			"x86_64-pc-windows-msvc",
			"aarch64-pc-windows-msvc",
			"x86_64-unknown-linux-gnu",
			"x86_64-unknown-linux-musl",
			"aarch64-unknown-linux-gnu",
			"aarch64-unknown-linux-musl",
			"armv7-unknown-linux-gnueabihf",
			"x86_64-apple-darwin",
			"aarch64-apple-darwin",
			"wasm32-wasip1-threads"
		]
	}
=======
  "name": "oxc-resolver",
  "version": "1.8.1",
  "description": "Oxc Resolver Node API",
  "main": "index.js",
  "browser": "browser.js",
  "files": [
    "index.d.ts",
    "index.js",
    "browser.js"
  ],
  "license": "MIT",
  "homepage": "https://oxc-project.github.io",
  "repository": {
    "type": "git",
    "url": "git+https://github.com/oxc-project/oxc-resolver.git"
  },
  "publishConfig": {
    "registry": "https://registry.npmjs.org/",
    "access": "public"
  },
  "napi": {
    "binaryName": "resolver",
    "packageName": "@oxc-resolver/binding",
    "targets": [
      "x86_64-pc-windows-msvc",
      "aarch64-pc-windows-msvc",
      "x86_64-unknown-linux-gnu",
      "x86_64-unknown-linux-musl",
      "aarch64-unknown-linux-gnu",
      "aarch64-unknown-linux-musl",
      "armv7-unknown-linux-gnueabihf",
      "x86_64-apple-darwin",
      "aarch64-apple-darwin",
      "wasm32-wasip1-threads"
    ]
  },
  "funding": {
    "url": "https://github.com/sponsors/Boshen"
  }
>>>>>>> 025ee3a5
}<|MERGE_RESOLUTION|>--- conflicted
+++ resolved
@@ -1,34 +1,4 @@
 {
-<<<<<<< HEAD
-	"name": "oxc-resolver",
-	"description": "Oxc Resolver Node API",
-	"funding": {
-		"url": "https://github.com/sponsors/Boshen"
-	},
-	"main": "index.js",
-	"browser": "browser.js",
-	"files": [
-		"index.d.ts",
-		"index.js",
-		"browser.js"
-	],
-	"napi": {
-		"binaryName": "resolver",
-		"packageName": "@oxc-resolver/binding",
-		"targets": [
-			"x86_64-pc-windows-msvc",
-			"aarch64-pc-windows-msvc",
-			"x86_64-unknown-linux-gnu",
-			"x86_64-unknown-linux-musl",
-			"aarch64-unknown-linux-gnu",
-			"aarch64-unknown-linux-musl",
-			"armv7-unknown-linux-gnueabihf",
-			"x86_64-apple-darwin",
-			"aarch64-apple-darwin",
-			"wasm32-wasip1-threads"
-		]
-	}
-=======
   "name": "oxc-resolver",
   "version": "1.8.1",
   "description": "Oxc Resolver Node API",
@@ -68,5 +38,4 @@
   "funding": {
     "url": "https://github.com/sponsors/Boshen"
   }
->>>>>>> 025ee3a5
 }