{
<<<<<<< HEAD
	"name": "@codeeditorland/resolver",
	"description": "Oxc Resolver Node API",
	"funding": {
		"url": "https://github.com/sponsors/Boshen"
	},
	"main": "index.js",
	"browser": "browser.js",
	"files": [
		"index.d.ts",
		"index.js",
		"browser.js"
	],
	"dependencies": {},
	"devDependencies": {},
	"napi": {
		"binaryName": "resolver",
		"packageName": "@oxc-resolver/binding",
		"targets": [
			"x86_64-pc-windows-msvc",
			"aarch64-pc-windows-msvc",
			"x86_64-unknown-linux-gnu",
			"x86_64-unknown-linux-musl",
			"x86_64-unknown-freebsd",
			"aarch64-unknown-linux-gnu",
			"aarch64-unknown-linux-musl",
			"armv7-unknown-linux-gnueabihf",
			"x86_64-apple-darwin",
			"aarch64-apple-darwin",
			"wasm32-wasip1-threads"
		],
		"wasm": {
			"browser": {
				"fs": true
			}
		}
	}
=======
  "name": "oxc-resolver",
  "version": "3.0.2",
  "description": "Oxc Resolver Node API",
  "main": "index.js",
  "browser": "browser.js",
  "files": [
    "index.d.ts",
    "index.js",
    "browser.js"
  ],
  "license": "MIT",
  "homepage": "https://oxc.rs",
  "repository": {
    "type": "git",
    "url": "git+https://github.com/oxc-project/oxc-resolver.git"
  },
  "publishConfig": {
    "registry": "https://registry.npmjs.org/",
    "access": "public"
  },
  "napi": {
    "binaryName": "resolver",
    "packageName": "@oxc-resolver/binding",
    "wasm": {
      "browser": {
        "fs": true
      }
    },
    "targets": [
      "x86_64-pc-windows-msvc",
      "aarch64-pc-windows-msvc",
      "x86_64-unknown-linux-gnu",
      "x86_64-unknown-linux-musl",
      "x86_64-unknown-freebsd",
      "aarch64-unknown-linux-gnu",
      "aarch64-unknown-linux-musl",
      "armv7-unknown-linux-gnueabihf",
      "x86_64-apple-darwin",
      "aarch64-apple-darwin",
      "wasm32-wasip1-threads"
    ]
  },
  "funding": {
    "url": "https://github.com/sponsors/Boshen"
  }
>>>>>>> e1b0118d
}<|MERGE_RESOLUTION|>--- conflicted
+++ resolved
@@ -1,42 +1,4 @@
 {
-<<<<<<< HEAD
-	"name": "@codeeditorland/resolver",
-	"description": "Oxc Resolver Node API",
-	"funding": {
-		"url": "https://github.com/sponsors/Boshen"
-	},
-	"main": "index.js",
-	"browser": "browser.js",
-	"files": [
-		"index.d.ts",
-		"index.js",
-		"browser.js"
-	],
-	"dependencies": {},
-	"devDependencies": {},
-	"napi": {
-		"binaryName": "resolver",
-		"packageName": "@oxc-resolver/binding",
-		"targets": [
-			"x86_64-pc-windows-msvc",
-			"aarch64-pc-windows-msvc",
-			"x86_64-unknown-linux-gnu",
-			"x86_64-unknown-linux-musl",
-			"x86_64-unknown-freebsd",
-			"aarch64-unknown-linux-gnu",
-			"aarch64-unknown-linux-musl",
-			"armv7-unknown-linux-gnueabihf",
-			"x86_64-apple-darwin",
-			"aarch64-apple-darwin",
-			"wasm32-wasip1-threads"
-		],
-		"wasm": {
-			"browser": {
-				"fs": true
-			}
-		}
-	}
-=======
   "name": "oxc-resolver",
   "version": "3.0.2",
   "description": "Oxc Resolver Node API",
@@ -82,5 +44,4 @@
   "funding": {
     "url": "https://github.com/sponsors/Boshen"
   }
->>>>>>> e1b0118d
 }