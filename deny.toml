--- conflicted
+++ resolved
@@ -23,15 +23,6 @@
 # dependencies not shared by any other crates, would be ignored, as the target
 # list here is effectively saying which targets you are building for.
 targets = [
-<<<<<<< HEAD
-	# The triple can be any string, but only the target triples built in to
-	# rustc (as of 1.40) can be checked against actual config expressions
-	#"x86_64-unknown-linux-musl",
-	# You can also specify which target_features you promise are enabled for a
-	# particular target. target_features are currently not validated against
-	# the actual valid features supported by the target architecture.
-	#{ triple = "wasm32-unknown-unknown", features = ["atomics"] },
-=======
 
 
   # The triple can be any string, but only the target triples built in to
@@ -41,7 +32,6 @@
   # particular target. target_features are currently not validated against
   # the actual valid features supported by the target architecture.
   # { triple = "wasm32-unknown-unknown", features = ["atomics"] },
->>>>>>> 8844addb
 ]
 # When creating the dependency graph used as the source of truth when checks are
 # executed, this field can be used to prune crates from the graph, removing them
@@ -82,19 +72,12 @@
 # A list of advisory IDs to ignore. Note that ignored advisories will still
 # output a note when they are encountered.
 ignore = [
-<<<<<<< HEAD
-	#"RUSTSEC-0000-0000",
-	#{ id = "RUSTSEC-0000-0000", reason = "you can specify a reason the advisory is ignored" },
-	#"a-crate-that-is-yanked@0.1.1", # you can also ignore yanked crate versions if you wish
-	#{ crate = "a-crate-that-is-yanked@0.1.1", reason = "you can specify why you are ignoring the yanked crate" },
-=======
 
 
   # "RUSTSEC-0000-0000",
   # { id = "RUSTSEC-0000-0000", reason = "you can specify a reason the advisory is ignored" },
   # "a-crate-that-is-yanked@0.1.1", # you can also ignore yanked crate versions if you wish
   # { crate = "a-crate-that-is-yanked@0.1.1", reason = "you can specify why you are ignoring the yanked crate" },
->>>>>>> 8844addb
 ]
 # If this is true, then cargo deny will use the git executable to fetch advisory database.
 # If this is false, then it uses a built-in git library.
@@ -110,18 +93,11 @@
 # See https://spdx.org/licenses/ for list of possible licenses
 # [possible values: any SPDX 3.11 short identifier (+ optional exception)].
 allow = [
-<<<<<<< HEAD
-	"MIT",
-	"Apache-2.0",
-	"Unicode-DFS-2016",
-	#"Apache-2.0 WITH LLVM-exception",
-=======
   "MIT",
   "Apache-2.0",
   "Unicode-DFS-2016",
   "Unicode-3.0",
   # "Apache-2.0 WITH LLVM-exception",
->>>>>>> 8844addb
 ]
 # The confidence threshold for detecting a license from license text.
 # The higher the value, the more closely the license text must be to the
@@ -131,17 +107,11 @@
 # Allow 1 or more licenses on a per-crate basis, so that particular licenses
 # aren't accepted for every possible crate as with the normal allow list
 exceptions = [
-<<<<<<< HEAD
-	# Each entry is the crate and version constraint, and its specific allow
-	# list
-	#{ allow = ["Zlib"], crate = "adler32" },
-=======
 
 
   # Each entry is the crate and version constraint, and its specific allow
   # list
   # { allow = ["Zlib"], crate = "adler32" },
->>>>>>> 8844addb
 ]
 
 # Some crates don't have (easily) machine readable licensing information,
@@ -172,13 +142,9 @@
 # is only published to private registries, and ignore is true, the crate will
 # not have its license(s) checked
 registries = [
-<<<<<<< HEAD
-	#"https://sekretz.com/registry
-=======
 
 
   # "https://sekretz.com/registry
->>>>>>> 8844addb
 ]
 
 # This section is considered when running `cargo deny check bans`.
@@ -205,18 +171,6 @@
 external-default-features = "allow"
 # List of crates that are allowed. Use with care!
 allow = [
-<<<<<<< HEAD
-	#"ansi_term@0.11.0",
-	#{ crate = "ansi_term@0.11.0", reason = "you can specify a reason it is allowed" },
-]
-# List of crates to deny
-deny = [
-	#"ansi_term@0.11.0",
-	#{ crate = "ansi_term@0.11.0", reason = "you can specify a reason it is banned" },
-	# Wrapper crates can optionally be specified to allow the crate when it
-	# is a direct dependency of the otherwise banned crate
-	#{ crate = "ansi_term@0.11.0", wrappers = ["this-crate-directly-depends-on-ansi_term"] },
-=======
 
 
   # "ansi_term@0.11.0",
@@ -231,7 +185,6 @@
   # Wrapper crates can optionally be specified to allow the crate when it
   # is a direct dependency of the otherwise banned crate
   # { crate = "ansi_term@0.11.0", wrappers = ["this-crate-directly-depends-on-ansi_term"] },
->>>>>>> 8844addb
 ]
 
 # List of features to allow/deny
@@ -259,30 +212,20 @@
 
 # Certain crates/versions that will be skipped when doing duplicate detection.
 skip = [
-<<<<<<< HEAD
-	#"ansi_term@0.11.0",
-	#{ crate = "ansi_term@0.11.0", reason = "you can specify a reason why it can't be updated/removed" },
-=======
 
 
   # "ansi_term@0.11.0",
   # { crate = "ansi_term@0.11.0", reason = "you can specify a reason why it can't be updated/removed" },
->>>>>>> 8844addb
 ]
 # Similarly to `skip` allows you to skip certain crates during duplicate
 # detection. Unlike skip, it also includes the entire tree of transitive
 # dependencies starting at the specified crate, up to a certain depth, which is
 # by default infinite.
 skip-tree = [
-<<<<<<< HEAD
-	#"ansi_term@0.11.0", # will be skipped along with _all_ of its direct and transitive dependencies
-	#{ crate = "ansi_term@0.11.0", depth = 20 },
-=======
 
 
   # "ansi_term@0.11.0", # will be skipped along with _all_ of its direct and transitive dependencies
   # { crate = "ansi_term@0.11.0", depth = 20 },
->>>>>>> 8844addb
 ]
 
 # This section is considered when running `cargo deny check sources`.
